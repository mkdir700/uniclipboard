use anyhow::Result;
use bytes::Bytes;
use chrono::Utc;
use dotenv::dotenv;
use image::ImageReader;
use serial_test::serial;
use std::env;
use std::fs;
use std::path::PathBuf;
use std::sync::Once;
use std::time::Duration;
use uniclipboard::{
    config::{Config, CONFIG},
    message::Payload,
    network::WebDAVClient,
    LocalClipboard,
};
use uniclipboard::remote_sync::webdav_handler::WebDavSync;
use uniclipboard::remote_sync::traits::RemoteClipboardSync;

static INIT: Once = Once::new();

fn setup() {
    INIT.call_once(|| {
        dotenv().ok();
        let mut test_config = Config::default();
<<<<<<< HEAD
        test_config.device_id =  "test-device".to_string();
        test_config.webdav_url = Some(env::var("WEBDAV_URL").expect("WEBDAV_URL not set"));
        test_config.username = Some(env::var("WEBDAV_USERNAME").expect("WEBDAV_USERNAME not set"));
        test_config.password = Some(env::var("WEBDAV_PASSWORD").expect("WEBDAV_PASSWORD not set"));
=======
        test_config.device_id = "test-device".to_string();
        test_config.webdav_url = env::var("WEBDAV_URL").expect("WEBDAV_URL not set");
        test_config.username = env::var("WEBDAV_USERNAME").expect("WEBDAV_USERNAME not set");
        test_config.password = env::var("WEBDAV_PASSWORD").expect("WEBDAV_PASSWORD not set");
>>>>>>> 23bfdbb7
        *CONFIG.write().unwrap() = test_config;
    });
}

async fn create_webdav_client() -> Result<WebDAVClient> {
    setup();
    let config = CONFIG.read().unwrap();
    WebDAVClient::new(
        config.webdav_url.as_ref().unwrap().clone(),
        config.username.as_ref().unwrap().clone(),
        config.password.as_ref().unwrap().clone(),
    )
    .await
}

#[tokio::test]
#[cfg_attr(not(feature = "clipboard_tests"), ignore)]
#[serial]
async fn test_cloud_clipboard_push_text() {
    setup();
    let client = create_webdav_client().await.unwrap();
    let handler = WebDavSync::new(client);
    let payload = Payload::new_text(
        Bytes::from("test content"),
        "test_device".to_string(),
        Utc::now(),
    );

    let result = handler.push_and_return_path(payload).await;
    assert!(result.is_ok());
    let path = result.unwrap();
    let client_clone = handler.get_client();
    let meta = client_clone
        .fetch_latest_file_meta(handler.base_path.clone())
        .await
        .unwrap();
    assert_eq!(meta.get_path(), path.to_string());

    client_clone.delete(path).await.unwrap();
}

#[tokio::test]
#[cfg_attr(not(feature = "clipboard_tests"), ignore)]
#[serial]
async fn test_cloud_clipboard_push_image() {
    setup();
    let client = create_webdav_client().await.unwrap();
    let handler = WebDavSync::new(client);
    let payload = Payload::new_image(
        Bytes::from(vec![0u8; 100]), // 模拟图片数据
        "test_device".to_string(),
        Utc::now(),
        100,
        100,
        "png".to_string(),
        100,
    );

    let result = handler.push_and_return_path(payload).await;
    assert!(result.is_ok());
    let path = result.unwrap();
    let client_clone = handler.get_client();
    let meta = client_clone
        .fetch_latest_file_meta(handler.base_path.clone())
        .await
        .unwrap();
    assert_eq!(meta.get_path(), path);

    client_clone.delete(path).await.unwrap();
}

#[tokio::test]
#[cfg_attr(not(feature = "clipboard_tests"), ignore)]
#[serial]
async fn test_cloud_clipboard_pull_text() {
    setup();
    let client = create_webdav_client().await.unwrap();
    let handler = WebDavSync::new(client);

    // push a text file to the cloud clipboard
    let payload = Payload::new_text(
        Bytes::from("test content"),
        "device-1".to_string(),
        Utc::now(),
    );

    let result = handler.push(payload).await;
    assert!(result.is_ok());
    let _path = result.unwrap();

    // pull the file from the cloud clipboard
    let result = handler.pull(Some(Duration::from_secs(1))).await;
    if let Err(e) = &result {
        println!("Pull error: {:?}", e);
    }
    assert!(result.is_ok());
    let pulled_payload = result.unwrap();
    assert!(matches!(pulled_payload, Payload::Text(_)));
    if let Payload::Text(text_payload) = pulled_payload {
        assert_eq!(*text_payload.content, Bytes::from("test content"));
    }
}

#[tokio::test]
#[cfg_attr(not(feature = "clipboard_tests"), ignore)]
#[serial]
async fn test_cloud_clipboard_pull_image() {
    setup();
    let client = create_webdav_client().await.unwrap();
    let handler = WebDavSync::new(client);

    // push an image file to the cloud clipboard
    let image_data = vec![0u8; 100]; // 模拟图片数据
    let payload = Payload::new_image(
        Bytes::from(image_data.clone()),
        "device-1".to_string(),
        Utc::now(),
        100,
        100,
        "png".to_string(),
        100,
    );

    let result = handler.push(payload).await;
    assert!(result.is_ok());
    let _path = result.unwrap();

    // pull the file from the cloud clipboard
    let result = handler.pull(Some(Duration::from_secs(1))).await;
    if let Err(e) = &result {
        println!("Pull error: {:?}", e);
    }
    assert!(result.is_ok());
    let pulled_payload = result.unwrap();
    assert!(matches!(pulled_payload, Payload::Image(_)));
    if let Payload::Image(image_payload) = pulled_payload {
        assert_eq!(*image_payload.content, Bytes::from(image_data));
        assert_eq!(image_payload.width, 100);
        assert_eq!(image_payload.height, 100);
        assert_eq!(image_payload.format, "png");
        assert_eq!(image_payload.size, 100);
    }
}

#[tokio::test]
#[cfg_attr(not(feature = "clipboard_tests"), ignore)]
#[serial]
async fn test_push_and_pull_image() -> Result<(), Box<dyn std::error::Error>> {
    setup();
    // 1. 读取测试图片
    let image_path = PathBuf::from(env!("CARGO_MANIFEST_DIR"))
        .join("test_resources")
        .join("2048.jpeg");

    let img = ImageReader::open(&image_path)?.decode()?;
    let (width, height) = (img.width(), img.height());
    let image_bytes = fs::read(&image_path)?;

    // 创建 Payload
    let original_payload = Payload::new_image(
        Bytes::from(image_bytes.clone()),
        "test_device".to_string(),
        Utc::now(),
        width as usize,
        height as usize,
        "jpeg".to_string(),
        image_bytes.len(),
    );

    // 创建 CloudClipboardHandler
    let client = WebDAVClient::new(
        CONFIG.read().unwrap().webdav_url.as_ref().unwrap().clone(),
        CONFIG.read().unwrap().username.as_ref().unwrap().clone(),
        CONFIG.read().unwrap().password.as_ref().unwrap().clone(),
    )
    .await?;
    let cloud_handler = WebDavSync::new(client);
    let local_handler = LocalClipboard::new();

    // 2. 将图片 push 到云端
    let path = cloud_handler.push_and_return_path(original_payload.clone()).await?;
    println!("上传后的文件路径: {}", path);

    // 3. 从云端 pull 到本地
    let pulled_payload = cloud_handler.pull(Some(Duration::from_secs(5))).await?;
    local_handler.write(pulled_payload.clone()).await?;

    // 4. 对比两份数据是否一致
    match (original_payload, pulled_payload.clone()) {
        (Payload::Image(original), Payload::Image(pulled)) => {
            assert_eq!(original.width, pulled.width);
            assert_eq!(original.height, pulled.height);
            assert_eq!(original.format, pulled.format);
            assert_eq!(original.size, pulled.size);
            assert_eq!(original.content, pulled.content);
            println!("图片数据一致性验证通过");
            println!("拉取的图片大小: {} bytes", pulled.content.len());

            // 解码 base64 并保存图片以进行视觉验证
            // fs::write("pulled_image.jpeg", &pulled.content)?;
            // println!("拉取的图片已保存为 'pulled_image.jpeg'");
            // local_handler.write(pulled_payload.clone())?;
        }
        _ => panic!("Payload 类型不匹配"),
    }

    Ok(())
}<|MERGE_RESOLUTION|>--- conflicted
+++ resolved
@@ -9,14 +9,14 @@
 use std::path::PathBuf;
 use std::sync::Once;
 use std::time::Duration;
+use uniclipboard::remote_sync::traits::RemoteClipboardSync;
+use uniclipboard::remote_sync::webdav_handler::WebDavSync;
 use uniclipboard::{
     config::{Config, CONFIG},
     message::Payload,
     network::WebDAVClient,
     LocalClipboard,
 };
-use uniclipboard::remote_sync::webdav_handler::WebDavSync;
-use uniclipboard::remote_sync::traits::RemoteClipboardSync;
 
 static INIT: Once = Once::new();
 
@@ -24,17 +24,10 @@
     INIT.call_once(|| {
         dotenv().ok();
         let mut test_config = Config::default();
-<<<<<<< HEAD
-        test_config.device_id =  "test-device".to_string();
+        test_config.device_id = "test-device".to_string();
         test_config.webdav_url = Some(env::var("WEBDAV_URL").expect("WEBDAV_URL not set"));
         test_config.username = Some(env::var("WEBDAV_USERNAME").expect("WEBDAV_USERNAME not set"));
         test_config.password = Some(env::var("WEBDAV_PASSWORD").expect("WEBDAV_PASSWORD not set"));
-=======
-        test_config.device_id = "test-device".to_string();
-        test_config.webdav_url = env::var("WEBDAV_URL").expect("WEBDAV_URL not set");
-        test_config.username = env::var("WEBDAV_USERNAME").expect("WEBDAV_USERNAME not set");
-        test_config.password = env::var("WEBDAV_PASSWORD").expect("WEBDAV_PASSWORD not set");
->>>>>>> 23bfdbb7
         *CONFIG.write().unwrap() = test_config;
     });
 }
@@ -215,7 +208,9 @@
     let local_handler = LocalClipboard::new();
 
     // 2. 将图片 push 到云端
-    let path = cloud_handler.push_and_return_path(original_payload.clone()).await?;
+    let path = cloud_handler
+        .push_and_return_path(original_payload.clone())
+        .await?;
     println!("上传后的文件路径: {}", path);
 
     // 3. 从云端 pull 到本地
