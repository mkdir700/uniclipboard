use anyhow::{Context, Result};
use once_cell::sync::Lazy;
use serde::{Deserialize, Serialize};
use std::env;
use std::fs;
use std::path::PathBuf;
use std::sync::RwLock;
use uuid::Uuid;

pub static CONFIG: Lazy<RwLock<Config>> = Lazy::new(|| RwLock::new(Config::default()));

#[derive(Deserialize, Serialize, Debug, Clone)]
pub struct Config {
    pub device_id: String,
<<<<<<< HEAD
    pub device_name: Option<String>,
    pub enable_webdav: Option<bool>,
    pub webdav_url: Option<String>,
    pub username: Option<String>,
    pub password: Option<String>,
=======
    pub webdav_url: String,
    pub username: String,
    pub password: String,
    pub max_history: Option<u64>,
>>>>>>> 23bfdbb7
    pub push_interval: Option<u64>, // ms
    pub pull_interval: Option<u64>, // ms
    pub sync_interval: Option<u64>, // ms
    pub enable_push: Option<bool>,
    pub enable_pull: Option<bool>,
    pub enable_key_mouse_monitor: Option<bool>,
    pub key_mouse_monitor_sleep_timeout: Option<u64>, // ms
    pub enable_websocket: Option<bool>,
    pub is_server: Option<bool>,
    // websocket server 的地址
    pub websocket_server_addr: Option<String>,
    // websocket server 的端口
    pub websocket_server_port: Option<u16>,
    // 用于客户端连接的 websocket server 地址
    pub connect_websocket_server_addr: Option<String>,
    // 用于客户端连接的 websocket server 端口
    pub connect_websocket_server_port: Option<u16>,
}

fn generate_device_id() -> String {
    // 随机生成 6 位字母
    let device_id = Uuid::new_v4().to_string();
    device_id.chars().take(6).collect()
}

impl Config {
    pub fn default() -> Self {
        Self {
            device_id: generate_device_id(),
<<<<<<< HEAD
            device_name: Some("未命名设备".to_string()),
            webdav_url: None,
            username: None,
            password: None,
            enable_webdav: Some(false),
=======
            webdav_url: String::new(),
            max_history: Some(10),
            username: String::new(),
            password: String::new(),
>>>>>>> 23bfdbb7
            push_interval: Some(500),
            pull_interval: Some(500),
            sync_interval: Some(500),
            enable_push: Some(true),
            enable_pull: Some(true),
            enable_key_mouse_monitor: Some(true),
            key_mouse_monitor_sleep_timeout: Some(5000),
            enable_websocket: Some(true),
            is_server: Some(true),
            websocket_server_addr: Some("0.0.0.0".to_string()),
            websocket_server_port: Some(8113),
            connect_websocket_server_addr: None,
            connect_websocket_server_port: None,
        }
    }

    pub fn merge_with_default(&mut self) {
        let default_config = Config::default();
        if self.enable_key_mouse_monitor.is_none() {
            self.enable_key_mouse_monitor = default_config.enable_key_mouse_monitor;
        }
        if self.key_mouse_monitor_sleep_timeout.is_none() {
            self.key_mouse_monitor_sleep_timeout = default_config.key_mouse_monitor_sleep_timeout;
        }
        if self.is_server.is_none() {
            self.is_server = default_config.is_server;
        }
        if self.websocket_server_addr.is_none() {
            self.websocket_server_addr = default_config.websocket_server_addr;
        }
        if self.websocket_server_port.is_none() {
            self.websocket_server_port = default_config.websocket_server_port;
        }
        if self.device_name.is_none() {
            self.device_name = Some("未命名设备".to_string());
        }
        if self.enable_webdav.is_none() {
            self.enable_webdav = default_config.enable_webdav;
        }
        if self.enable_websocket.is_none() {
            self.enable_websocket = default_config.enable_websocket;
        }
        if self.connect_websocket_server_addr.is_none() {
            self.connect_websocket_server_addr = default_config.connect_websocket_server_addr;
        }
        if self.connect_websocket_server_port.is_none() {
            self.connect_websocket_server_port = default_config.connect_websocket_server_port;
        }
    }

    pub fn load() -> Result<Self> {
        let config_path = get_config_path()?;
        if let Some(config_str) = fs::read_to_string(&config_path).ok() {
            let mut config: Config =
                toml::from_str(&config_str).with_context(|| "Could not parse config file")?;
            config.merge_with_default();
            CONFIG.write().unwrap().clone_from(&config);
            Ok(config)
        } else {
            Ok(Config::default())
        }
    }

    pub fn save(&self) -> Result<()> {
        if self.max_history.is_none() || self.max_history.unwrap() <= 1 {
            anyhow::bail!("max_history must be greater than 1");
        }
        let config_path = get_config_path()?;
        let config_str = toml::to_string(self)?;
        fs::create_dir_all(config_path.parent().unwrap())?;
        fs::write(&config_path, config_str)
            .with_context(|| format!("Could not write config file: {:?}", config_path))?;
        CONFIG.write().unwrap().clone_from(self);
        Ok(())
    }

    pub fn get_device_id(&self) -> String {
        self.device_id.clone()
    }
}

pub fn get_config_path() -> Result<PathBuf> {
    if let Ok(path) = env::var("UNICLIPBOARD_CONFIG_PATH") {
        return Ok(PathBuf::from(path));
    }

    let config_dir = dirs::config_dir()
        .ok_or_else(|| anyhow::anyhow!("Could not find config directory"))?
        .join("uniclipboard");
    Ok(config_dir.join("config.toml"))
}<|MERGE_RESOLUTION|>--- conflicted
+++ resolved
@@ -12,18 +12,12 @@
 #[derive(Deserialize, Serialize, Debug, Clone)]
 pub struct Config {
     pub device_id: String,
-<<<<<<< HEAD
     pub device_name: Option<String>,
     pub enable_webdav: Option<bool>,
     pub webdav_url: Option<String>,
     pub username: Option<String>,
     pub password: Option<String>,
-=======
-    pub webdav_url: String,
-    pub username: String,
-    pub password: String,
     pub max_history: Option<u64>,
->>>>>>> 23bfdbb7
     pub push_interval: Option<u64>, // ms
     pub pull_interval: Option<u64>, // ms
     pub sync_interval: Option<u64>, // ms
@@ -53,18 +47,12 @@
     pub fn default() -> Self {
         Self {
             device_id: generate_device_id(),
-<<<<<<< HEAD
             device_name: Some("未命名设备".to_string()),
             webdav_url: None,
             username: None,
             password: None,
             enable_webdav: Some(false),
-=======
-            webdav_url: String::new(),
             max_history: Some(10),
-            username: String::new(),
-            password: String::new(),
->>>>>>> 23bfdbb7
             push_interval: Some(500),
             pull_interval: Some(500),
             sync_interval: Some(500),
